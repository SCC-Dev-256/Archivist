--- conflicted
+++ resolved
@@ -72,7 +72,6 @@
 
             status = info.get("status", result.status.lower())
             response = {
-<<<<<<< HEAD
                 'id': job_id,
                 'status': status,
                 'progress': info.get('progress', 0),
@@ -81,15 +80,10 @@
                 'created_at': info.get('created_at'),
                 'started_at': info.get('started_at'),
                 'ended_at': info.get('ended_at')
-=======
-                "status": status,
-                "progress": info.get("progress", 0),
-                "status_message": info.get("status_message", ""),
->>>>>>> b59d2759
             }
 
             if result.failed():
-                response["error"] = str(result.info)
+                response['error'] = str(result.info)
             elif result.successful() and isinstance(result.result, dict):
                 response.update(result.result)
 
@@ -107,7 +101,6 @@
             Dictionary containing queue status
         """
         try:
-<<<<<<< HEAD
             import signal
             
             # Set a timeout for Celery inspect operations
@@ -256,34 +249,6 @@
             logger.error(f"Failed to get all jobs: {e}")
             raise QueueError(f"Job retrieval failed: {str(e)}")
     
-=======
-            inspect = self.queue_manager.control.inspect(timeout=5)
-            active = inspect.active() or {}
-            reserved = inspect.reserved() or {}
-            scheduled = inspect.scheduled() or {}
-
-            running_jobs = sum(len(tasks) for tasks in active.values())
-            queued_jobs = sum(len(tasks) for tasks in reserved.values()) + sum(
-                len(tasks) for tasks in scheduled.values()
-            )
-            total_jobs = running_jobs + queued_jobs
-
-            status = {
-                "total_jobs": total_jobs,
-                "running_jobs": running_jobs,
-                "queued_jobs": queued_jobs,
-                "failed_jobs": 0,
-                "completed_jobs": 0,
-            }
-
-            logger.info(f"Retrieved queue status: {total_jobs} total jobs")
-            return status
-
-        except Exception as e:
-            logger.error(f"Failed to get queue status: {e}")
-            raise QueueError(f"Queue status retrieval failed: {str(e)}")
-
->>>>>>> b59d2759
     def reorder_job(self, job_id: str, new_position: int) -> bool:
         """Reorder a job in the queue.
 
@@ -338,9 +303,6 @@
         except Exception as e:
             logger.error(f"Failed to cancel job {job_id}: {e}")
             raise QueueError(f"Job cancellation failed: {str(e)}")
-<<<<<<< HEAD
-    
-=======
 
     def get_failed_jobs(self) -> List[Dict]:
         """Get list of failed jobs.
@@ -351,7 +313,6 @@
         logger.warning("Retrieving failed jobs is not supported with Celery")
         return []
 
->>>>>>> b59d2759
     def get_job_progress(self, job_id: str) -> Dict:
         """Get the progress of a job.
 
