"""Browse API endpoints for Archivist application."""

import concurrent.futures
import glob
import os
from pathlib import Path

from flask_restx import Namespace, Resource, fields

from core.config import NAS_PATH, OUTPUT_DIR
from core.database import db
from core.models import BrowseRequest, TranscriptionResultORM
from core.security import sanitize_output, security_manager
from core.services import FileService
from flask import Blueprint, jsonify, request, send_file
from flask_limiter import Limiter
from loguru import logger

# Rate limiting configuration
BROWSE_RATE_LIMIT = os.getenv("BROWSE_RATE_LIMIT", "30 per minute")
FILE_OPERATION_RATE_LIMIT = os.getenv("FILE_OPERATION_RATE_LIMIT", "30 per minute")


def create_browse_blueprint(limiter):
    """Create browse blueprint with routes."""
    bp = Blueprint("browse", __name__)

    # Create namespace for API documentation
    ns = Namespace("browse", description="Browse and file operations")

    @bp.route("/browse")
    @limiter.limit(BROWSE_RATE_LIMIT)
    def browse_directory():
        """Browse directory contents with timeout protection."""
        path = request.args.get("path", "")
        user = request.args.get("user", "default")
        location = request.args.get("location", "default")

        if not security_manager.validate_path(path, NAS_PATH):
            logger.warning(f"Invalid path access attempt: {path}")
            return jsonify({"error": "Invalid path"}), 400

        service = FileService()
        with concurrent.futures.ThreadPoolExecutor(max_workers=1) as executor:
            future = executor.submit(service.browse_directory, path, user, location)
            try:
                result = future.result(timeout=10)
                return jsonify(sanitize_output(result))
            except concurrent.futures.TimeoutError:
                logger.error(f"Browse operation timed out for {path}")
                return jsonify({"error": "Browse operation timed out"}), 504
            except Exception as e:
                logger.error(f"Error browsing directory {path}: {e}")
                return jsonify({"error": "Internal server error"}), 500

    @bp.route("/file-details")
    @limiter.limit(FILE_OPERATION_RATE_LIMIT)
    def get_file_details():
        """Get detailed information about a file."""
        path = request.args.get("path")
        if not path:
            return jsonify({"error": "Path is required"}), 400

        # Validate path to prevent directory traversal
        if not security_manager.validate_path(path, NAS_PATH):
            logger.warning(f"Invalid path access attempt: {path}")
            return jsonify({"error": "Invalid path"}), 400

        try:
            details = FileService().get_file_details(path)
            return jsonify(sanitize_output(details))
        except Exception as e:
            logger.error(f"Error getting file details: {e}")
            return jsonify({"error": "Internal server error"}), 500

<<<<<<< HEAD
    @bp.route('/db-health')
    @limiter.limit('10 per minute')
    def db_health_check():
        """Check database connectivity."""
        try:
            db.session.execute('SELECT 1')
            db.session.commit()
            return jsonify({
                'status': 'healthy',
                'database': 'connected',
                'message': 'Database connection successful'
            })
        except Exception as e:
            logger.error(f"Database health check failed: {e}")
            return jsonify({
                'status': 'unhealthy',
                'database': 'disconnected',
                'error': str(e),
                'message': 'Database connection failed'
            }), 500

    @bp.route('/transcriptions')
=======
    @bp.route("/transcriptions")
>>>>>>> b59d2759
    @limiter.limit(FILE_OPERATION_RATE_LIMIT)
    def get_transcriptions():
        """Get list of completed transcriptions."""
        try:
            # Test database connection first
            try:
                db.session.execute('SELECT 1')
                db.session.commit()
            except Exception as db_error:
                logger.warning(f"Database connection failed, returning empty transcriptions list: {db_error}")
                # Return empty list instead of error when database is unavailable
                return jsonify([])
            
            transcriptions = TranscriptionResultORM.query.order_by(
                TranscriptionResultORM.completed_at.desc()
            ).all()
<<<<<<< HEAD
            result = [{
                'id': t.id,
                'video_path': t.video_path,
                'completed_at': t.completed_at.isoformat() if t.completed_at else None,
                'status': t.status,
                'output_path': t.output_path
            } for t in transcriptions]
            return jsonify(sanitize_output(result))
        except Exception as e:
            logger.error(f"Error getting transcriptions: {e}")
            logger.error(f"Error type: {type(e).__name__}")
            import traceback
            logger.error(f"Traceback: {traceback.format_exc()}")
            # Return empty list instead of error to prevent frontend issues
            return jsonify([])
=======
            result = [
                {
                    "id": t.id,
                    "video_path": t.video_path,
                    "completed_at": t.completed_at.isoformat(),
                    "status": t.status,
                    "output_path": t.output_path,
                }
                for t in transcriptions
            ]
            return jsonify(sanitize_output(result))
        except Exception as e:
            logger.error(f"Error getting transcriptions: {e}")
            return jsonify({"error": "Internal server error"}), 500
>>>>>>> b59d2759

    @bp.route("/transcriptions/<transcription_id>/view")
    @limiter.limit(FILE_OPERATION_RATE_LIMIT)
    def view_transcription(transcription_id):
        """View transcription content."""
        try:
            # Validate transcription_id to prevent injection
            if not transcription_id or len(transcription_id) > 36:
                return jsonify({"error": "Invalid transcription ID"}), 400

            transcription = TranscriptionResultORM.query.get_or_404(transcription_id)
            if not os.path.exists(transcription.output_path):
                return jsonify({"error": "Transcription file not found"}), 404

            # Validate file path
            if not security_manager.validate_path(
                transcription.output_path, OUTPUT_DIR
            ):
                logger.warning(
                    f"Invalid file access attempt: {transcription.output_path}"
                )
                return jsonify({"error": "Invalid file path"}), 400

            return send_file(
                transcription.output_path, mimetype="text/plain", as_attachment=False
            )
        except Exception as e:
            logger.error(f"Error viewing transcription: {e}")
            return jsonify({"error": "Internal server error"}), 500

    @bp.route("/transcriptions/<transcription_id>/download")
    @limiter.limit(FILE_OPERATION_RATE_LIMIT)
    def download_transcription(transcription_id):
        """Download transcription file."""
        try:
            # Validate transcription_id
            if not transcription_id or len(transcription_id) > 36:
                return jsonify({"error": "Invalid transcription ID"}), 400

            transcription = TranscriptionResultORM.query.get_or_404(transcription_id)
            if not os.path.exists(transcription.output_path):
                return jsonify({"error": "Transcription file not found"}), 404

            # Validate file path
            if not security_manager.validate_path(
                transcription.output_path, OUTPUT_DIR
            ):
                logger.warning(
                    f"Invalid file access attempt: {transcription.output_path}"
                )
                return jsonify({"error": "Invalid file path"}), 400

            return send_file(
                transcription.output_path,
                mimetype="text/plain",
                as_attachment=True,
                download_name=f"{os.path.basename(transcription.video_path)}.txt",
            )
        except Exception as e:
            logger.error(f"Error downloading transcription: {e}")
            return jsonify({"error": "Internal server error"}), 500

    @bp.route("/transcriptions/<transcription_id>/remove", methods=["DELETE"])
    @limiter.limit(FILE_OPERATION_RATE_LIMIT)
    def remove_transcription(transcription_id):
        """Remove transcription record and file."""
        try:
            # Validate transcription_id
            if not transcription_id or len(transcription_id) > 36:
                return jsonify({"error": "Invalid transcription ID"}), 400

            transcription = TranscriptionResultORM.query.get_or_404(transcription_id)

            # Validate file path before deletion
            if os.path.exists(transcription.output_path):
                if not security_manager.validate_path(
                    transcription.output_path, OUTPUT_DIR
                ):
                    logger.warning(
                        f"Invalid file deletion attempt: {transcription.output_path}"
                    )
                    return jsonify({"error": "Invalid file path"}), 400
                os.remove(transcription.output_path)

            # Delete the record from the database
            db.session.delete(transcription)
            db.session.commit()
            return jsonify({"message": "Transcription removed successfully"})
        except Exception as e:
            logger.error(f"Error removing transcription: {e}")
            db.session.rollback()
            return jsonify({"error": "Internal server error"}), 500

    @bp.route("/download/<path:filepath>")
    @limiter.limit(FILE_OPERATION_RATE_LIMIT)
    def download_file(filepath):
        """Download a file from the NAS."""
        try:
            # Validate file path
            if not security_manager.validate_path(filepath, NAS_PATH):
                logger.warning(f"Invalid file download attempt: {filepath}")
                return jsonify({"error": "Invalid file path"}), 400

            full_path = os.path.join(NAS_PATH, filepath)
            if not os.path.exists(full_path):
                return jsonify({"error": "File not found"}), 404

            return send_file(full_path, as_attachment=True)
        except Exception as e:
            logger.error(f"Error downloading file: {e}")
            return jsonify({"error": "Internal server error"}), 500

<<<<<<< HEAD
    @bp.route('/browse')
    @limiter.limit(BROWSE_RATE_LIMIT)
    def browse():
        """Browse files and directories. If path is empty, return NAS root."""
        import signal
        
        path = request.args.get('path', '')
        # If path is empty, use NAS_PATH as root
        browse_path = NAS_PATH if not path else os.path.join(NAS_PATH, path)
        
        # Validate path to prevent directory traversal
        if not security_manager.validate_path(browse_path, NAS_PATH):
            logger.warning(f"Invalid path access attempt: {browse_path}")
            return jsonify({'error': 'Invalid path'}), 400
        
        try:
            # Set a timeout for the browse operation to prevent hanging
            def timeout_handler(signum, frame):
                raise TimeoutError("Browse operation timed out")
            
            # Set 10 second timeout for browse operations
            signal.signal(signal.SIGALRM, timeout_handler)
            signal.alarm(10)
            
            try:
                contents = FileService().browse_directory(browse_path)
                signal.alarm(0)  # Cancel the alarm
                return jsonify(sanitize_output(contents)), 200
            except TimeoutError:
                logger.error(f"Browse operation timed out for {browse_path}")
                return jsonify({'error': 'Browse operation timed out. Please try again.'}), 408
            finally:
                signal.alarm(0)  # Ensure alarm is cancelled
                
        except Exception as e:
            logger.error(f"Error browsing directory {browse_path}: {e}")
            return jsonify({'error': 'Internal server error'}), 500

    @bp.route('/member-cities')
=======
    @bp.route("/member-cities")
>>>>>>> b59d2759
    @limiter.limit(BROWSE_RATE_LIMIT)
    def get_member_cities():
        """Get information about all member cities and their storage locations."""
        try:
            from core.config import MEMBER_CITIES

            return jsonify(
                {
                    "success": True,
                    "data": {
                        "member_cities": MEMBER_CITIES,
                        "total_cities": len(MEMBER_CITIES),
                    },
                }
            )
        except Exception as e:
            logger.error(f"Error getting member cities: {e}")
            return jsonify({"error": "Internal server error"}), 500

    @bp.route("/member-cities/<city_id>")
    @limiter.limit(BROWSE_RATE_LIMIT)
    def get_member_city_info(city_id):
        """Get information about a specific member city."""
        try:
            from core.config import MEMBER_CITIES

            city_info = MEMBER_CITIES.get(city_id)

            if not city_info:
                return jsonify({"error": "City not found"}), 404

            return jsonify({"success": True, "data": city_info})
        except Exception as e:
            logger.error(f"Error getting city info for {city_id}: {e}")
            return jsonify({"error": "Internal server error"}), 500

    # Swagger model definitions
    browse_request = ns.model(
        "BrowseRequest",
        {
            "path": fields.String(
                description="Path to browse, relative to NAS_PATH", default=""
            )
        },
    )

    return bp, ns<|MERGE_RESOLUTION|>--- conflicted
+++ resolved
@@ -29,238 +29,6 @@
     ns = Namespace("browse", description="Browse and file operations")
 
     @bp.route("/browse")
-    @limiter.limit(BROWSE_RATE_LIMIT)
-    def browse_directory():
-        """Browse directory contents with timeout protection."""
-        path = request.args.get("path", "")
-        user = request.args.get("user", "default")
-        location = request.args.get("location", "default")
-
-        if not security_manager.validate_path(path, NAS_PATH):
-            logger.warning(f"Invalid path access attempt: {path}")
-            return jsonify({"error": "Invalid path"}), 400
-
-        service = FileService()
-        with concurrent.futures.ThreadPoolExecutor(max_workers=1) as executor:
-            future = executor.submit(service.browse_directory, path, user, location)
-            try:
-                result = future.result(timeout=10)
-                return jsonify(sanitize_output(result))
-            except concurrent.futures.TimeoutError:
-                logger.error(f"Browse operation timed out for {path}")
-                return jsonify({"error": "Browse operation timed out"}), 504
-            except Exception as e:
-                logger.error(f"Error browsing directory {path}: {e}")
-                return jsonify({"error": "Internal server error"}), 500
-
-    @bp.route("/file-details")
-    @limiter.limit(FILE_OPERATION_RATE_LIMIT)
-    def get_file_details():
-        """Get detailed information about a file."""
-        path = request.args.get("path")
-        if not path:
-            return jsonify({"error": "Path is required"}), 400
-
-        # Validate path to prevent directory traversal
-        if not security_manager.validate_path(path, NAS_PATH):
-            logger.warning(f"Invalid path access attempt: {path}")
-            return jsonify({"error": "Invalid path"}), 400
-
-        try:
-            details = FileService().get_file_details(path)
-            return jsonify(sanitize_output(details))
-        except Exception as e:
-            logger.error(f"Error getting file details: {e}")
-            return jsonify({"error": "Internal server error"}), 500
-
-<<<<<<< HEAD
-    @bp.route('/db-health')
-    @limiter.limit('10 per minute')
-    def db_health_check():
-        """Check database connectivity."""
-        try:
-            db.session.execute('SELECT 1')
-            db.session.commit()
-            return jsonify({
-                'status': 'healthy',
-                'database': 'connected',
-                'message': 'Database connection successful'
-            })
-        except Exception as e:
-            logger.error(f"Database health check failed: {e}")
-            return jsonify({
-                'status': 'unhealthy',
-                'database': 'disconnected',
-                'error': str(e),
-                'message': 'Database connection failed'
-            }), 500
-
-    @bp.route('/transcriptions')
-=======
-    @bp.route("/transcriptions")
->>>>>>> b59d2759
-    @limiter.limit(FILE_OPERATION_RATE_LIMIT)
-    def get_transcriptions():
-        """Get list of completed transcriptions."""
-        try:
-            # Test database connection first
-            try:
-                db.session.execute('SELECT 1')
-                db.session.commit()
-            except Exception as db_error:
-                logger.warning(f"Database connection failed, returning empty transcriptions list: {db_error}")
-                # Return empty list instead of error when database is unavailable
-                return jsonify([])
-            
-            transcriptions = TranscriptionResultORM.query.order_by(
-                TranscriptionResultORM.completed_at.desc()
-            ).all()
-<<<<<<< HEAD
-            result = [{
-                'id': t.id,
-                'video_path': t.video_path,
-                'completed_at': t.completed_at.isoformat() if t.completed_at else None,
-                'status': t.status,
-                'output_path': t.output_path
-            } for t in transcriptions]
-            return jsonify(sanitize_output(result))
-        except Exception as e:
-            logger.error(f"Error getting transcriptions: {e}")
-            logger.error(f"Error type: {type(e).__name__}")
-            import traceback
-            logger.error(f"Traceback: {traceback.format_exc()}")
-            # Return empty list instead of error to prevent frontend issues
-            return jsonify([])
-=======
-            result = [
-                {
-                    "id": t.id,
-                    "video_path": t.video_path,
-                    "completed_at": t.completed_at.isoformat(),
-                    "status": t.status,
-                    "output_path": t.output_path,
-                }
-                for t in transcriptions
-            ]
-            return jsonify(sanitize_output(result))
-        except Exception as e:
-            logger.error(f"Error getting transcriptions: {e}")
-            return jsonify({"error": "Internal server error"}), 500
->>>>>>> b59d2759
-
-    @bp.route("/transcriptions/<transcription_id>/view")
-    @limiter.limit(FILE_OPERATION_RATE_LIMIT)
-    def view_transcription(transcription_id):
-        """View transcription content."""
-        try:
-            # Validate transcription_id to prevent injection
-            if not transcription_id or len(transcription_id) > 36:
-                return jsonify({"error": "Invalid transcription ID"}), 400
-
-            transcription = TranscriptionResultORM.query.get_or_404(transcription_id)
-            if not os.path.exists(transcription.output_path):
-                return jsonify({"error": "Transcription file not found"}), 404
-
-            # Validate file path
-            if not security_manager.validate_path(
-                transcription.output_path, OUTPUT_DIR
-            ):
-                logger.warning(
-                    f"Invalid file access attempt: {transcription.output_path}"
-                )
-                return jsonify({"error": "Invalid file path"}), 400
-
-            return send_file(
-                transcription.output_path, mimetype="text/plain", as_attachment=False
-            )
-        except Exception as e:
-            logger.error(f"Error viewing transcription: {e}")
-            return jsonify({"error": "Internal server error"}), 500
-
-    @bp.route("/transcriptions/<transcription_id>/download")
-    @limiter.limit(FILE_OPERATION_RATE_LIMIT)
-    def download_transcription(transcription_id):
-        """Download transcription file."""
-        try:
-            # Validate transcription_id
-            if not transcription_id or len(transcription_id) > 36:
-                return jsonify({"error": "Invalid transcription ID"}), 400
-
-            transcription = TranscriptionResultORM.query.get_or_404(transcription_id)
-            if not os.path.exists(transcription.output_path):
-                return jsonify({"error": "Transcription file not found"}), 404
-
-            # Validate file path
-            if not security_manager.validate_path(
-                transcription.output_path, OUTPUT_DIR
-            ):
-                logger.warning(
-                    f"Invalid file access attempt: {transcription.output_path}"
-                )
-                return jsonify({"error": "Invalid file path"}), 400
-
-            return send_file(
-                transcription.output_path,
-                mimetype="text/plain",
-                as_attachment=True,
-                download_name=f"{os.path.basename(transcription.video_path)}.txt",
-            )
-        except Exception as e:
-            logger.error(f"Error downloading transcription: {e}")
-            return jsonify({"error": "Internal server error"}), 500
-
-    @bp.route("/transcriptions/<transcription_id>/remove", methods=["DELETE"])
-    @limiter.limit(FILE_OPERATION_RATE_LIMIT)
-    def remove_transcription(transcription_id):
-        """Remove transcription record and file."""
-        try:
-            # Validate transcription_id
-            if not transcription_id or len(transcription_id) > 36:
-                return jsonify({"error": "Invalid transcription ID"}), 400
-
-            transcription = TranscriptionResultORM.query.get_or_404(transcription_id)
-
-            # Validate file path before deletion
-            if os.path.exists(transcription.output_path):
-                if not security_manager.validate_path(
-                    transcription.output_path, OUTPUT_DIR
-                ):
-                    logger.warning(
-                        f"Invalid file deletion attempt: {transcription.output_path}"
-                    )
-                    return jsonify({"error": "Invalid file path"}), 400
-                os.remove(transcription.output_path)
-
-            # Delete the record from the database
-            db.session.delete(transcription)
-            db.session.commit()
-            return jsonify({"message": "Transcription removed successfully"})
-        except Exception as e:
-            logger.error(f"Error removing transcription: {e}")
-            db.session.rollback()
-            return jsonify({"error": "Internal server error"}), 500
-
-    @bp.route("/download/<path:filepath>")
-    @limiter.limit(FILE_OPERATION_RATE_LIMIT)
-    def download_file(filepath):
-        """Download a file from the NAS."""
-        try:
-            # Validate file path
-            if not security_manager.validate_path(filepath, NAS_PATH):
-                logger.warning(f"Invalid file download attempt: {filepath}")
-                return jsonify({"error": "Invalid file path"}), 400
-
-            full_path = os.path.join(NAS_PATH, filepath)
-            if not os.path.exists(full_path):
-                return jsonify({"error": "File not found"}), 404
-
-            return send_file(full_path, as_attachment=True)
-        except Exception as e:
-            logger.error(f"Error downloading file: {e}")
-            return jsonify({"error": "Internal server error"}), 500
-
-<<<<<<< HEAD
-    @bp.route('/browse')
     @limiter.limit(BROWSE_RATE_LIMIT)
     def browse():
         """Browse files and directories. If path is empty, return NAS root."""
@@ -298,28 +66,55 @@
             logger.error(f"Error browsing directory {browse_path}: {e}")
             return jsonify({'error': 'Internal server error'}), 500
 
-    @bp.route('/member-cities')
-=======
+    @bp.route("/transcriptions")
+    @limiter.limit(FILE_OPERATION_RATE_LIMIT)
+    def get_transcriptions():
+        """Get list of completed transcriptions."""
+        try:
+            # Test database connection first
+            try:
+                db.session.execute('SELECT 1')
+                db.session.commit()
+            except Exception as db_error:
+                logger.warning(f"Database connection failed, returning empty transcriptions list: {db_error}")
+                # Return empty list instead of error when database is unavailable
+                return jsonify([])
+            
+            transcriptions = TranscriptionResultORM.query.order_by(
+                TranscriptionResultORM.completed_at.desc()
+            ).all()
+            result = [{
+                'id': t.id,
+                'video_path': t.video_path,
+                'completed_at': t.completed_at.isoformat() if t.completed_at else None,
+                'status': t.status,
+                'output_path': t.output_path
+            } for t in transcriptions]
+            return jsonify(sanitize_output(result))
+        except Exception as e:
+            logger.error(f"Error getting transcriptions: {e}")
+            logger.error(f"Error type: {type(e).__name__}")
+            import traceback
+            logger.error(f"Traceback: {traceback.format_exc()}")
+            # Return empty list instead of error to prevent frontend issues
+            return jsonify([])
+
     @bp.route("/member-cities")
->>>>>>> b59d2759
     @limiter.limit(BROWSE_RATE_LIMIT)
     def get_member_cities():
         """Get information about all member cities and their storage locations."""
         try:
             from core.config import MEMBER_CITIES
-
-            return jsonify(
-                {
-                    "success": True,
-                    "data": {
-                        "member_cities": MEMBER_CITIES,
-                        "total_cities": len(MEMBER_CITIES),
-                    },
+            return jsonify({
+                'success': True,
+                'data': {
+                    'member_cities': MEMBER_CITIES,
+                    'total_cities': len(MEMBER_CITIES)
                 }
-            )
+            })
         except Exception as e:
             logger.error(f"Error getting member cities: {e}")
-            return jsonify({"error": "Internal server error"}), 500
+            return jsonify({'error': 'Internal server error'}), 500
 
     @bp.route("/member-cities/<city_id>")
     @limiter.limit(BROWSE_RATE_LIMIT)
