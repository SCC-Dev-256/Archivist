--- conflicted
+++ resolved
@@ -7,7 +7,6 @@
 from typing import Dict
 from loguru import logger
 from celery import current_task
-<<<<<<< HEAD
 from core.config import WHISPER_MODEL, USE_GPU, LANGUAGE, COMPUTE_TYPE, BATCH_SIZE
 
 
@@ -136,8 +135,6 @@
     
     return f"{hours:02d}:{minutes:02d}:{secs:02d}:{frames:02d}"
 
-=======
->>>>>>> b59d2759
 
 def run_whisper_transcription(*args, **kwargs):
     """Run WhisperX transcription and return the resulting SCC path.
@@ -169,6 +166,7 @@
         raise ValueError("video_path is required")
 
     try:
+        if current_task:
             logger.debug(
                 "Running transcription directly inside Celery worker for %s",
                 video_path,
